--- conflicted
+++ resolved
@@ -1485,7 +1485,6 @@
 		return Math.round(simTime * 1000.0d) + startMillis;
 	}
 
-<<<<<<< HEAD
 	/**
 	 * Returns the date corresponding to the specified time in milliseconds from the epoch.
 	 * @param millis - time in milliseconds from the epoch
@@ -1525,7 +1524,8 @@
 			long simDay = (millis - startMillis)/(1000*60*60*24);
 			return (int) ((calendar.get(Calendar.DAY_OF_WEEK) - 1 + simDay) % 7L) + 1;
 		}
-=======
+	}
+
 	public final void setPreferredUnitList(ArrayList<? extends Unit> list) {
 		ArrayList<String> utList = Unit.getUnitTypeList(this);
 
@@ -1571,7 +1571,6 @@
 		if (u == null)
 			return 1.0;
 		return u.getConversionFactorToSI();
->>>>>>> f0f1340b
 	}
 
 	@Override
