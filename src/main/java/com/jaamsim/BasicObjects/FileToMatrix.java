--- conflicted
+++ resolved
@@ -31,13 +31,8 @@
 	protected ExpResult getValueForTokens(ArrayList<ArrayList<String>> tokens, double simTime) {
 		ArrayList<ExpResult> ret = new ArrayList<>(tokens.size());
 		for (ArrayList<String> strRecord : tokens) {
-<<<<<<< HEAD
 			ArrayList<ExpResult> record = getExpResultList(strRecord, this, simTime);
-			ExpResult colRow = ExpCollections.getCollection(record, DimensionlessUnit.class);
-=======
-			ArrayList<ExpResult> record = getExpResultList(strRecord, simTime);
 			ExpResult colRow = ExpCollections.wrapCollection(record, DimensionlessUnit.class);
->>>>>>> 0e888ac5
 			ret.add(colRow);
 		}
 		return ExpCollections.wrapCollection(ret, DimensionlessUnit.class);
